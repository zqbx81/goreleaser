package goreleaserlib

import (
	"fmt"
	"io/ioutil"
	"os"
	"strings"

	"github.com/apex/log"
	"github.com/goreleaser/goreleaser/config"
	"github.com/goreleaser/goreleaser/context"
	"github.com/goreleaser/goreleaser/pipeline"
	"github.com/goreleaser/goreleaser/pipeline/archive"
	"github.com/goreleaser/goreleaser/pipeline/artifactory"
	"github.com/goreleaser/goreleaser/pipeline/brew"
	"github.com/goreleaser/goreleaser/pipeline/build"
	"github.com/goreleaser/goreleaser/pipeline/changelog"
	"github.com/goreleaser/goreleaser/pipeline/checksums"
	"github.com/goreleaser/goreleaser/pipeline/cleandist"
	"github.com/goreleaser/goreleaser/pipeline/defaults"
	"github.com/goreleaser/goreleaser/pipeline/docker"
	"github.com/goreleaser/goreleaser/pipeline/env"
	"github.com/goreleaser/goreleaser/pipeline/fpm"
	"github.com/goreleaser/goreleaser/pipeline/git"
	"github.com/goreleaser/goreleaser/pipeline/release"
	"github.com/goreleaser/goreleaser/pipeline/snapcraft"
	yaml "gopkg.in/yaml.v2"
)

<<<<<<< HEAD
var pipes = []pipeline.Pipe{
	defaults.Pipe{},    // load default configs
	git.Pipe{},         // get and validate git repo state
	changelog.Pipe{},   // builds the release changelog
	env.Pipe{},         // load and validate environment variables
	cleandist.Pipe{},   // ensure ./dist is clean
	build.Pipe{},       // build
	archive.Pipe{},     // archive (tar.gz, zip, etc)
	fpm.Pipe{},         // archive via fpm (deb, rpm, etc)
	snapcraft.Pipe{},   // archive via snapcraft (snap)
	checksums.Pipe{},   // checksums of the files
	docker.Pipe{},      // create and push docker images
	artifactory.Pipe{}, // push to artifactory
	release.Pipe{},     // release to github
	brew.Pipe{},        // push to brew tap
=======
var pipes = []pipeline.Piper{
	defaults.Pipe{},  // load default configs
	git.Pipe{},       // get and validate git repo state
	changelog.Pipe{}, // builds the release changelog
	env.Pipe{},       // load and validate environment variables
	cleandist.Pipe{}, // ensure ./dist is clean
	build.Pipe{},     // build
	archive.Pipe{},   // archive (tar.gz, zip, etc)
	fpm.Pipe{},       // archive via fpm (deb, rpm, etc)
	snapcraft.Pipe{}, // archive via snapcraft (snap)
	checksums.Pipe{}, // checksums of the files
	docker.Pipe{},    // create and push docker images
	release.Pipe{},   // release to github
	brew.Pipe{},      // push to brew tap
>>>>>>> 5a199e50
}

// Flags interface represents an extractor of cli flags
type Flags interface {
	IsSet(s string) bool
	String(s string) string
	Int(s string) int
	Bool(s string) bool
}

// Release runs the release process with the given flags
func Release(flags Flags) error {
	var file = getConfigFile(flags)
	var notes = flags.String("release-notes")
	if flags.Bool("debug") {
		log.SetLevel(log.DebugLevel)
	}
	cfg, err := config.Load(file)
	if err != nil {
		// Allow file not found errors if config file was not
		// explicitly specified
		_, statErr := os.Stat(file)
		if !os.IsNotExist(statErr) || flags.IsSet("config") {
			return err
		}
		log.WithField("file", file).Warn("could not load config, using defaults")
	}
	var ctx = context.New(cfg)
	ctx.Parallelism = flags.Int("parallelism")
	ctx.Debug = flags.Bool("debug")
	log.Debugf("parallelism: %v", ctx.Parallelism)
	ctx.Validate = !flags.Bool("skip-validate")
	ctx.Publish = !flags.Bool("skip-publish")
	if notes != "" {
		bts, err := ioutil.ReadFile(notes)
		if err != nil {
			return err
		}
		log.WithField("file", notes).Info("loaded custom release notes")
		log.WithField("file", notes).Debugf("custon release notes: \n%s", string(bts))
		ctx.ReleaseNotes = string(bts)
	}
	ctx.Snapshot = flags.Bool("snapshot")
	if ctx.Snapshot {
		log.Info("publishing disabled in snapshot mode")
		ctx.Publish = false
	}
	ctx.RmDist = flags.Bool("rm-dist")
	for _, pipe := range pipes {
		log.Infof("\033[1m%s\033[0m", strings.ToUpper(pipe.String()))
		if err := handle(pipe.Run(ctx)); err != nil {
			return err
		}
	}
	log.Infof("\033[1mSUCCESS!\033[0m")
	return nil
}

func handle(err error) error {
	if err == nil {
		return nil
	}
	if pipeline.IsSkip(err) {
		log.WithField("reason", err.Error()).Warn("skipped")
		return nil
	}
	return err
}

// InitProject creates an example goreleaser.yml in the current directory
func InitProject(filename string) error {
	if _, err := os.Stat(filename); !os.IsNotExist(err) {
		if err != nil {
			return err
		}
		return fmt.Errorf("%s already exists", filename)
	}

	var ctx = context.New(config.Project{})
	var pipe = defaults.Pipe{}
	if err := pipe.Run(ctx); err != nil {
		return err
	}
	out, err := yaml.Marshal(ctx.Config)
	if err != nil {
		return err
	}

	return ioutil.WriteFile(filename, out, 0644)
}

func getConfigFile(flags Flags) string {
	var config = flags.String("config")
	if flags.IsSet("config") {
		return config
	}
	for _, f := range []string{
		".goreleaser.yml",
		".goreleaser.yaml",
		"goreleaser.yml",
		"goreleaser.yaml",
	} {
		_, ferr := os.Stat(f)
		if ferr == nil || os.IsExist(ferr) {
			return f
		}
	}
	return config
}<|MERGE_RESOLUTION|>--- conflicted
+++ resolved
@@ -27,8 +27,7 @@
 	yaml "gopkg.in/yaml.v2"
 )
 
-<<<<<<< HEAD
-var pipes = []pipeline.Pipe{
+var pipes = []pipeline.Piper{
 	defaults.Pipe{},    // load default configs
 	git.Pipe{},         // get and validate git repo state
 	changelog.Pipe{},   // builds the release changelog
@@ -43,22 +42,6 @@
 	artifactory.Pipe{}, // push to artifactory
 	release.Pipe{},     // release to github
 	brew.Pipe{},        // push to brew tap
-=======
-var pipes = []pipeline.Piper{
-	defaults.Pipe{},  // load default configs
-	git.Pipe{},       // get and validate git repo state
-	changelog.Pipe{}, // builds the release changelog
-	env.Pipe{},       // load and validate environment variables
-	cleandist.Pipe{}, // ensure ./dist is clean
-	build.Pipe{},     // build
-	archive.Pipe{},   // archive (tar.gz, zip, etc)
-	fpm.Pipe{},       // archive via fpm (deb, rpm, etc)
-	snapcraft.Pipe{}, // archive via snapcraft (snap)
-	checksums.Pipe{}, // checksums of the files
-	docker.Pipe{},    // create and push docker images
-	release.Pipe{},   // release to github
-	brew.Pipe{},      // push to brew tap
->>>>>>> 5a199e50
 }
 
 // Flags interface represents an extractor of cli flags
